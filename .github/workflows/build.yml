--- conflicted
+++ resolved
@@ -130,13 +130,8 @@
             # Find which valid items have changes
             CHANGED_ITEMS=""
             for item in $VALID_ITEMS; do
-<<<<<<< HEAD
-              # Check if item is in applications/, utilities/, or release-tooling/
-              if echo "$CHANGED_FILES" | grep -q "^applications/$item/" || echo "$CHANGED_FILES" | grep -q "^utilities/$item/" || echo "$CHANGED_FILES" | grep -q "^release-tooling/$item/"; then
-=======
               # Check if item is in applications/, utilities/, or tools/
               if echo "$CHANGED_FILES" | grep -q "^applications/$item/" || echo "$CHANGED_FILES" | grep -q "^utilities/$item/" || echo "$CHANGED_FILES" | grep -q "^tools/$item/"; then
->>>>>>> cf4da34b
                 CHANGED_ITEMS="$CHANGED_ITEMS$item"$'\n'
               fi
             done
@@ -205,13 +200,8 @@
             echo "path=applications/${{ matrix.ITEM }}" >> $GITHUB_OUTPUT
           elif [ -d "utilities/${{ matrix.ITEM }}" ]; then
             echo "path=utilities/${{ matrix.ITEM }}" >> $GITHUB_OUTPUT
-<<<<<<< HEAD
-          elif [ -d "release-tooling/${{ matrix.ITEM }}" ]; then
-            echo "path=release-tooling/${{ matrix.ITEM }}" >> $GITHUB_OUTPUT
-=======
           elif [ -d "tools/${{ matrix.ITEM }}" ]; then
             echo "path=tools/${{ matrix.ITEM }}" >> $GITHUB_OUTPUT
->>>>>>> cf4da34b
           else
             echo "Error: Could not find ${{ matrix.ITEM }} in applications, utilities, or tools"
             exit 1
@@ -222,11 +212,6 @@
         run: |
           if [ -d "utilities/${{ matrix.ITEM }}" ]; then
             echo "name=${{ env.REGISTRY }}/${{ github.repository }}/utilities-${{ matrix.ITEM }}" >> $GITHUB_OUTPUT
-<<<<<<< HEAD
-          elif [ -d "release-tooling/${{ matrix.ITEM }}" ]; then
-            echo "name=${{ env.REGISTRY }}/${{ github.repository }}/deployment-manager" >> $GITHUB_OUTPUT
-=======
->>>>>>> cf4da34b
           elif [ -d "tools/${{ matrix.ITEM }}" ]; then
             echo "name=${{ env.REGISTRY }}/${{ github.repository }}/tools-${{ matrix.ITEM }}" >> $GITHUB_OUTPUT
           else
@@ -377,10 +362,6 @@
     uses: ./.github/workflows/release.yml
     with:
       environment: live
-<<<<<<< HEAD
-      deploy_services: ${{ needs.skip-check.outputs.deploy_services }}
-=======
->>>>>>> cf4da34b
     secrets: inherit
 
   trigger-live-e2e:
