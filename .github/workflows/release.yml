name: Release

on:
  workflow_call:
    inputs:
      environment:
        required: true
        type: string

jobs:
  release:
    runs-on: ubuntu-latest
    environment: ${{ inputs.environment }}
    steps:
<<<<<<< HEAD
      - name: Checkout Repository
        uses: actions/checkout@v4
        with:
          fetch-depth: 0 # Fetch all history to enable accurate diff

      - name: Determine Changed Files and Affected Services
        id: determine_changes
        run: |
          # Ensure we are on the releases branch or the correct base for diffing
          # This assumes the workflow is triggered on the 'releases' branch or a branch that merges into it.
          # If triggered on a different event/branch, this logic might need adjustment.
          git checkout releases
          git pull origin releases # Ensure local 'releases' is up-to-date with remote for diffing against previous state

          # Get the previous commit on the releases branch.
          # If this is the very first commit, git diff HEAD^ will fail.
          # A more robust way would be to diff against a specific tag of the last successful release.
          # For now, we use HEAD^, which works if there's at least one prior commit.
          PREVIOUS_COMMIT=$(git rev-parse HEAD^) # TODO: Handle case where HEAD^ doesn't exist (e.g. first commit on branch)
          echo "Previous commit (for diff): $PREVIOUS_COMMIT"

          # If PREVIOUS_COMMIT is empty (e.g. first commit in repo/branch), diff against an empty tree.
          # This will list all files as changed.
          if [ -z "$PREVIOUS_COMMIT" ]; then
            echo "No previous commit found (likely first commit on branch), diffing against empty tree (4b825dc642cb6eb9a060e54bf8d69288fbee4904)."
            # 4b825dc642cb6eb9a060e54bf8d69288fbee4904 is the magic number for an empty tree in Git
            CHANGED_FILES=$(git diff --name-only 4b825dc642cb6eb9a060e54bf8d69288fbee4904 HEAD)
          else
            CHANGED_FILES=$(git diff --name-only $PREVIOUS_COMMIT HEAD)
          fi

          echo "Changed files since $PREVIOUS_COMMIT:"
          echo "$CHANGED_FILES"

          ASSUME_VALUE_CHANGES="false"
          # Heuristic: if the trigger was a schedule or workflow_dispatch (manual), and no files changed, assume value changes.
          if [ "${{ github.event_name }}" == "schedule" ] || [ "${{ github.event_name }}" == "workflow_dispatch" ]; then
            # Check if CHANGED_FILES is empty or only whitespace
            if [[ -z "${CHANGED_FILES// }" ]]; then
              echo "Workflow triggered by schedule or dispatch with no detected file changes. Assuming potential value changes for environment or secrets."
              ASSUME_VALUE_CHANGES="true"
            fi
          fi
          echo "ASSUME_VALUE_CHANGES flag set to: $ASSUME_VALUE_CHANGES"

          # Ensure the script is executable
          chmod +x .github/workflows/scripts/determine_affected_services.sh

          AFFECTED_SERVICES=$(.github/workflows/scripts/determine_affected_services.sh "$CHANGED_FILES" "$ASSUME_VALUE_CHANGES")
          echo "Affected services determined: $AFFECTED_SERVICES"
          echo "affected_services_list=$AFFECTED_SERVICES" >> $GITHUB_OUTPUT
        shell: bash

      - name: Notify User of Affected Services
        run: |
          echo "Based on the changes, the following services (and their dependents) will be updated:"
          if [ -z "${{ steps.determine_changes.outputs.affected_services_list }}" ]; then
            echo "No specific services were directly affected by code changes. The release might proceed due to other reasons (e.g., manual trigger, environment changes not tracked by git diff)."
          else
            echo "${{ steps.determine_changes.outputs.affected_services_list }}"
          fi
        shell: bash

=======
>>>>>>> cf4da34b
      - name: executing remote ssh commands using ssh key
        uses: appleboy/ssh-action@v1.2.0
        env:
          VARS_JSON: ${{ toJson(vars) }}
          SECRETS_JSON: ${{ toJson(secrets) }}
        with:
          host: ${{ vars.HOST }}
          username: ${{ vars.USERNAME }}
          key: ${{ secrets.KEY }}
          envs: VARS_JSON, SECRETS_JSON
          script: |
            set -e
<<<<<<< HEAD
            echo "--- Starting Remote Orchestration ---"

            REMOTE_USER_HOME=$(eval echo ~$USER)
            # Infer repository name from GITHUB_REPOSITORY, e.g., "owner/repo-name" -> "repo-name"
            # GITHUB_REPOSITORY is passed via `envs` so it's available.
            REPO_NAME=$(echo "$GITHUB_REPOSITORY" | cut -d'/' -f2)
            PROJECT_DIR_ON_HOST="$REMOTE_USER_HOME/runtime/${REPO_NAME:-continuous_deployment_starter}"

            echo "Project Directory on Host: $PROJECT_DIR_ON_HOST"
            echo "Release Tool Image URL from build: $RELEASE_TOOL_IMAGE_URL_FROM_BUILD" # Use this in deploy_on_host.sh

            if [ ! -d "$PROJECT_DIR_ON_HOST" ]; then
                echo "ERROR: Project directory $PROJECT_DIR_ON_HOST does not exist on remote host."
                exit 1
            fi
            cd "$PROJECT_DIR_ON_HOST"
            git pull
            DEPLOY_SCRIPT_PATH="release-tooling/scripts/deploy_on_host.sh"

            if [ ! -f "$DEPLOY_SCRIPT_PATH" ]; then
                echo "ERROR: Deploy script $DEPLOY_SCRIPT_PATH not found in $PROJECT_DIR_ON_HOST."
                exit 1
            fi

            echo "Making $DEPLOY_SCRIPT_PATH executable..."
            chmod +x "$DEPLOY_SCRIPT_PATH"

            echo "Executing $DEPLOY_SCRIPT_PATH..."
            # Pass RELEASE_TOOL_IMAGE_URL_FROM_BUILD to deploy_on_host.sh
            # The deploy_on_host.sh script will need to be updated to accept this as an argument
            # or read it from an environment variable like PYTHON_RELEASE_TOOL_IMAGE.
            # For now, let's pass it as an environment variable for deploy_on_host.sh to consume.
            export PYTHON_RELEASE_TOOL_IMAGE="$RELEASE_TOOL_IMAGE_URL_FROM_BUILD"

            "$DEPLOY_SCRIPT_PATH" "$AFFECTED_SERVICES" "$VARS_JSON" "$SECRETS_JSON" "$DEPLOY_SERVICES"

            echo "--- Remote Orchestration Finished ---"
=======
            echo "Debug: Checking directories..."
            ls -la ~/runtime || echo "Runtime directory missing"
            ls -la ~/runtime/continuous_deployment_starter || echo "Project directory missing"
            echo "Debug: Checking repository state..."
            ls -la ~/runtime/continuous_deployment_starter/.git || echo "No git repository found"
            cd ~/runtime/continuous_deployment_starter
            git status || echo "Git status failed"
            
            export PATH=$PATH:$(pwd)/.github/workflows/scripts/
            git checkout releases
            
            # Configure git to handle merge conflicts automatically
            git config merge.ours.driver true
            git config user.name github-actions
            git config user.email github-actions@github.com
            
            # Pull with automatic conflict resolution
            echo "Pulling latest changes from releases branch..."
            if ! git pull origin releases --no-edit; then
              echo "Pull conflicts detected, resolving automatically..."
              
              # Check if there are any merge conflicts
              if git status --porcelain | grep -q "^UU\|^AA\|^DD"; then
                echo "Resolving pull conflicts by taking remote version"
                git status --porcelain | grep "^UU\|^AA\|^DD" | cut -c4- | while read file; do
                  git checkout --theirs "$file"
                  git add "$file"
                done
                git commit --no-edit -m "Resolve pull conflicts automatically"
              fi
            fi
            refresh_podman_secrets.sh "$SECRETS_JSON"
            create_env_variables.sh
            set -o allexport
            source .env
            source services/version.env
            set +o allexport
            check-service-envs.sh
            generate_quadlets.sh
            echo "Running quadlet dry-run to validate configurations..."
            /usr/libexec/podman/quadlet --dryrun --user $XDG_CONFIG_HOME/containers/systemd/
            generate_meta_services.sh
            pull_latest_images.sh
            start_all_services.sh
            echo "Triggering container auto-update..."
            podman auto-update || echo "Auto-update command failed, continuing..." 
>>>>>>> cf4da34b
<|MERGE_RESOLUTION|>--- conflicted
+++ resolved
@@ -12,72 +12,6 @@
     runs-on: ubuntu-latest
     environment: ${{ inputs.environment }}
     steps:
-<<<<<<< HEAD
-      - name: Checkout Repository
-        uses: actions/checkout@v4
-        with:
-          fetch-depth: 0 # Fetch all history to enable accurate diff
-
-      - name: Determine Changed Files and Affected Services
-        id: determine_changes
-        run: |
-          # Ensure we are on the releases branch or the correct base for diffing
-          # This assumes the workflow is triggered on the 'releases' branch or a branch that merges into it.
-          # If triggered on a different event/branch, this logic might need adjustment.
-          git checkout releases
-          git pull origin releases # Ensure local 'releases' is up-to-date with remote for diffing against previous state
-
-          # Get the previous commit on the releases branch.
-          # If this is the very first commit, git diff HEAD^ will fail.
-          # A more robust way would be to diff against a specific tag of the last successful release.
-          # For now, we use HEAD^, which works if there's at least one prior commit.
-          PREVIOUS_COMMIT=$(git rev-parse HEAD^) # TODO: Handle case where HEAD^ doesn't exist (e.g. first commit on branch)
-          echo "Previous commit (for diff): $PREVIOUS_COMMIT"
-
-          # If PREVIOUS_COMMIT is empty (e.g. first commit in repo/branch), diff against an empty tree.
-          # This will list all files as changed.
-          if [ -z "$PREVIOUS_COMMIT" ]; then
-            echo "No previous commit found (likely first commit on branch), diffing against empty tree (4b825dc642cb6eb9a060e54bf8d69288fbee4904)."
-            # 4b825dc642cb6eb9a060e54bf8d69288fbee4904 is the magic number for an empty tree in Git
-            CHANGED_FILES=$(git diff --name-only 4b825dc642cb6eb9a060e54bf8d69288fbee4904 HEAD)
-          else
-            CHANGED_FILES=$(git diff --name-only $PREVIOUS_COMMIT HEAD)
-          fi
-
-          echo "Changed files since $PREVIOUS_COMMIT:"
-          echo "$CHANGED_FILES"
-
-          ASSUME_VALUE_CHANGES="false"
-          # Heuristic: if the trigger was a schedule or workflow_dispatch (manual), and no files changed, assume value changes.
-          if [ "${{ github.event_name }}" == "schedule" ] || [ "${{ github.event_name }}" == "workflow_dispatch" ]; then
-            # Check if CHANGED_FILES is empty or only whitespace
-            if [[ -z "${CHANGED_FILES// }" ]]; then
-              echo "Workflow triggered by schedule or dispatch with no detected file changes. Assuming potential value changes for environment or secrets."
-              ASSUME_VALUE_CHANGES="true"
-            fi
-          fi
-          echo "ASSUME_VALUE_CHANGES flag set to: $ASSUME_VALUE_CHANGES"
-
-          # Ensure the script is executable
-          chmod +x .github/workflows/scripts/determine_affected_services.sh
-
-          AFFECTED_SERVICES=$(.github/workflows/scripts/determine_affected_services.sh "$CHANGED_FILES" "$ASSUME_VALUE_CHANGES")
-          echo "Affected services determined: $AFFECTED_SERVICES"
-          echo "affected_services_list=$AFFECTED_SERVICES" >> $GITHUB_OUTPUT
-        shell: bash
-
-      - name: Notify User of Affected Services
-        run: |
-          echo "Based on the changes, the following services (and their dependents) will be updated:"
-          if [ -z "${{ steps.determine_changes.outputs.affected_services_list }}" ]; then
-            echo "No specific services were directly affected by code changes. The release might proceed due to other reasons (e.g., manual trigger, environment changes not tracked by git diff)."
-          else
-            echo "${{ steps.determine_changes.outputs.affected_services_list }}"
-          fi
-        shell: bash
-
-=======
->>>>>>> cf4da34b
       - name: executing remote ssh commands using ssh key
         uses: appleboy/ssh-action@v1.2.0
         env:
@@ -90,45 +24,6 @@
           envs: VARS_JSON, SECRETS_JSON
           script: |
             set -e
-<<<<<<< HEAD
-            echo "--- Starting Remote Orchestration ---"
-
-            REMOTE_USER_HOME=$(eval echo ~$USER)
-            # Infer repository name from GITHUB_REPOSITORY, e.g., "owner/repo-name" -> "repo-name"
-            # GITHUB_REPOSITORY is passed via `envs` so it's available.
-            REPO_NAME=$(echo "$GITHUB_REPOSITORY" | cut -d'/' -f2)
-            PROJECT_DIR_ON_HOST="$REMOTE_USER_HOME/runtime/${REPO_NAME:-continuous_deployment_starter}"
-
-            echo "Project Directory on Host: $PROJECT_DIR_ON_HOST"
-            echo "Release Tool Image URL from build: $RELEASE_TOOL_IMAGE_URL_FROM_BUILD" # Use this in deploy_on_host.sh
-
-            if [ ! -d "$PROJECT_DIR_ON_HOST" ]; then
-                echo "ERROR: Project directory $PROJECT_DIR_ON_HOST does not exist on remote host."
-                exit 1
-            fi
-            cd "$PROJECT_DIR_ON_HOST"
-            git pull
-            DEPLOY_SCRIPT_PATH="release-tooling/scripts/deploy_on_host.sh"
-
-            if [ ! -f "$DEPLOY_SCRIPT_PATH" ]; then
-                echo "ERROR: Deploy script $DEPLOY_SCRIPT_PATH not found in $PROJECT_DIR_ON_HOST."
-                exit 1
-            fi
-
-            echo "Making $DEPLOY_SCRIPT_PATH executable..."
-            chmod +x "$DEPLOY_SCRIPT_PATH"
-
-            echo "Executing $DEPLOY_SCRIPT_PATH..."
-            # Pass RELEASE_TOOL_IMAGE_URL_FROM_BUILD to deploy_on_host.sh
-            # The deploy_on_host.sh script will need to be updated to accept this as an argument
-            # or read it from an environment variable like PYTHON_RELEASE_TOOL_IMAGE.
-            # For now, let's pass it as an environment variable for deploy_on_host.sh to consume.
-            export PYTHON_RELEASE_TOOL_IMAGE="$RELEASE_TOOL_IMAGE_URL_FROM_BUILD"
-
-            "$DEPLOY_SCRIPT_PATH" "$AFFECTED_SERVICES" "$VARS_JSON" "$SECRETS_JSON" "$DEPLOY_SERVICES"
-
-            echo "--- Remote Orchestration Finished ---"
-=======
             echo "Debug: Checking directories..."
             ls -la ~/runtime || echo "Runtime directory missing"
             ls -la ~/runtime/continuous_deployment_starter || echo "Project directory missing"
@@ -174,5 +69,4 @@
             pull_latest_images.sh
             start_all_services.sh
             echo "Triggering container auto-update..."
-            podman auto-update || echo "Auto-update command failed, continuing..." 
->>>>>>> cf4da34b
+            podman auto-update || echo "Auto-update command failed, continuing..." 