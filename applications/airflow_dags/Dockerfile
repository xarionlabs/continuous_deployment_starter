--- conflicted
+++ resolved
@@ -21,15 +21,11 @@
 # Copy DAGs and tests
 COPY dags/ ./dags/
 COPY tests/ ./tests/
-<<<<<<< HEAD
-COPY plugins/ ./plugins/
-=======
 COPY *.sh ./
 COPY pytest.ini ./
 COPY requirements.txt ./
 COPY setup.py ./
 COPY pyproject.toml ./
->>>>>>> 26852002
 
 # Copy entrypoints (they should already be executable)
 COPY entrypoints/ ./entrypoints/
