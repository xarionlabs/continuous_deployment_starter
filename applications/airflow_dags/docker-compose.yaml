# Local Development Docker Compose for Airflow Shopify DAGs
# Uses LocalExecutor and a dedicated Postgres for Airflow metadata.
version: '3.8'

x-airflow-common: &airflow-common
  # image: ${AIRFLOW_IMAGE_NAME:-apache/airflow:3.0.2-python3.9} # Option 1: Use official image directly if no custom deps in Dockerfile
  image: ${AIRFLOW_IMAGE_NAME:-airflow-shopify-dags-dev:latest} # Option 2: Build custom image via Dockerfile
  build: # Build context for custom image (includes requirements.txt installation)
    context: .
    dockerfile: Dockerfile
  user: "${AIRFLOW_UID:-50000}:${AIRFLOW_GID:-0}" # Run as host user, GID 0 for root group compatibility
  environment:
    &airflow-common-env
    AIRFLOW__CORE__EXECUTOR: LocalExecutor
    AIRFLOW__CORE__LOAD_EXAMPLES: 'false'
    AIRFLOW__CORE__SQL_ALCHEMY_CONN: postgresql+psycopg2://${POSTGRES_USER}:${POSTGRES_PASSWORD}@${POSTGRES_HOST}:${POSTGRES_PORT}/${POSTGRES_DB_AIRFLOW}
    AIRFLOW__API__AUTH_BACKENDS: 'airflow.api.auth.backend.basic_auth,airflow.api.auth.backend.session'
    AIRFLOW_UID: '${AIRFLOW_UID:-50000}' # For consistency if any script inside container uses it

    # Airflow Metadata DB connection details (for the 'postgres_airflow_meta' service below)
    POSTGRES_USER: ${POSTGRES_USER:-airflow_user}
    POSTGRES_PASSWORD: ${POSTGRES_PASSWORD:-airflow_pass}
    POSTGRES_HOST: ${POSTGRES_HOST:-postgres_airflow_meta} # Service name of Airflow's Postgres
    POSTGRES_PORT: ${POSTGRES_PORT:-5432} # Internal port for Airflow's Postgres
    POSTGRES_DB_AIRFLOW: ${POSTGRES_DB_AIRFLOW:-airflow_metadata}

    # For Shopify connections (passed to DAGs, read by shopify_common.py)
    # These can be set in .env file, or overridden by Airflow Connections/Variables in UI
    SHOPIFY_API_KEY: ${SHOPIFY_API_KEY}
    SHOPIFY_API_PASSWORD: ${SHOPIFY_API_PASSWORD}
    SHOPIFY_STORE_DOMAIN: ${SHOPIFY_STORE_DOMAIN}

    # App DB Connection (passed to DAGs, read by shopify_common.py for Airflow Connection setup)
    # These are used by entrypoint_dev.sh to create an Airflow connection specified by AIRFLOW_CONN_APP_DB_CONN_ID
    # The DAGs will use this connection ID to interact with the main application database.
    APP_DB_HOST: ${APP_DB_HOST} # e.g., host.docker.internal or main app's postgres service name
    APP_DB_PORT: ${APP_DB_PORT:-5432}
    APP_DB_NAME: ${APP_DB_NAME}
    APP_DB_USER: ${APP_DB_USER}
    APP_DB_PASSWORD: ${APP_DB_PASSWORD}
    AIRFLOW_CONN_APP_DB_CONN_ID: ${AIRFLOW_CONN_APP_DB_CONN_ID:-app_db_main_application} # DAGs will use this connection ID

    # Airflow admin user (for airflow-init)
    AIRFLOW_ADMIN_USER: ${AIRFLOW_ADMIN_USER:-admin}
    AIRFLOW_ADMIN_PASSWORD: ${AIRFLOW_ADMIN_PASSWORD:-admin}
    # Generate a Fernet key if not provided in .env
    AIRFLOW__CORE__FERNET_KEY: ${AIRFLOW_FERNET_KEY:-$(python3 -c "from cryptography.fernet import Fernet; print(Fernet.generate_key().decode())" 2>/dev/null || head /dev/urandom | uuencode -m - | sed -n 2p | cut -c1-44)}


  volumes:
    - ./dags:/opt/airflow/dags
    - ./plugins:/opt/airflow/plugins
    - ./logs:/opt/airflow/logs
    # For the entrypoint script that sets up app_db connection
    - ./entrypoint_dev.sh:/opt/airflow/entrypoint_dev.sh:ro
  entrypoint: /opt/airflow/entrypoint_dev.sh
  depends_on: &airflow-common-depends-on
    postgres_airflow_meta:
      condition: service_healthy

services:
  postgres_airflow_meta: # Dedicated Postgres for Airflow metadata in local dev
    image: postgres:13
    container_name: shopify_airflow_postgres_metadata_db
    environment:
      POSTGRES_USER: ${POSTGRES_USER:-airflow_user}
      POSTGRES_PASSWORD: ${POSTGRES_PASSWORD:-airflow_pass}
      POSTGRES_DB: ${POSTGRES_DB_AIRFLOW:-airflow_metadata}
    ports:
      # Expose Airflow's metadata DB on a different host port to avoid conflict with main app's DB
      - "${AIRFLOW_METADATA_DB_HOST_PORT:-5434}:5432"
    healthcheck:
      test: ["CMD", "pg_isready", "-U", "${POSTGRES_USER:-airflow_user}", "-d", "${POSTGRES_DB_AIRFLOW:-airflow_metadata}"]
      interval: 5s
      timeout: 5s
      retries: 5
    volumes:
<<<<<<< HEAD
      - airflow_shopify_dev_pg_data:/var/lib/postgresql/data
=======
      - ./dags:/opt/airflow/dags
      - airflow_plugins:/opt/airflow/plugins
      - airflow_logs:/opt/airflow/logs
      - ./src:/opt/airflow/src
      - ./setup.py:/opt/airflow/setup.py
      - ./pyproject.toml:/opt/airflow/pyproject.toml
      - ./requirements.txt:/opt/airflow/requirements.txt
    environment:
      AIRFLOW__CORE__EXECUTOR: LocalExecutor
      AIRFLOW__DATABASE__SQL_ALCHEMY_CONN: postgresql+psycopg2://postgres:localpassword@db:5432/airflow_test
      AIRFLOW__CORE__LOAD_EXAMPLES: 'false'
      AIRFLOW__CORE__FERNET_KEY: ''
      AIRFLOW__WEBSERVER__SECRET_KEY: 'a25c62d375079c43344b91f38ad6fce29d2a9a31456e15e5c5d8ec4f'
      DEVELOPMENT: "true"
      PIP_DISABLE_PIP_VERSION_CHECK: "1"
      PIP_NO_CACHE_DIR: "1"
    depends_on:
      - db
>>>>>>> d6c35f39
    networks:
      - airflow_shopify_dev_network

  airflow-init:
    <<: *airflow-common
    container_name: shopify_airflow_init
    command: >
      bash -c "
        echo 'Attempting to initialize database...';
        airflow db init;
        echo 'DB init complete (or already initialized).';
        echo 'Attempting to create admin user...';
        airflow users create \
          --username \"${AIRFLOW_ADMIN_USER:-admin}\" \
          --password \"${AIRFLOW_ADMIN_PASSWORD:-admin}\" \
          --firstname Admin --lastname User --role Admin \
          --email admin@example.com --unhashed || echo 'Admin user creation failed or user already exists.';
        echo 'Airflow init process finished.'
      "
    networks:
      - airflow_shopify_dev_network
    depends_on:
      postgres_airflow_meta:
        condition: service_healthy

  airflow-webserver:
    <<: *airflow-common
    container_name: shopify_airflow_webserver
    command: webserver
    ports:
      - "${AIRFLOW_WEBSERVER_HOST_PORT:-8081}:8080" # Expose Airflow UI on host port (e.g., 8081)
    healthcheck:
      test: ["CMD-SHELL", "curl --fail http://localhost:8080/health"]
      interval: 30s
      timeout: 10s
      retries: 5
    networks:
      - airflow_shopify_dev_network
    depends_on:
      <<: *airflow-common-depends-on
      airflow-init:
        condition: service_completed_successfully

  airflow-scheduler:
    <<: *airflow-common
    container_name: shopify_airflow_scheduler
    command: scheduler
    healthcheck:
      test: ["CMD-SHELL", "airflow jobs check --job-type SchedulerJob --local"]
      interval: 30s
      timeout: 10s
      retries: 5
    networks:
      - airflow_shopify_dev_network
    depends_on:
      <<: *airflow-common-depends-on
      airflow-init:
        condition: service_completed_successfully

volumes:
  airflow_shopify_dev_pg_data: # Named volume for Airflow metadata DB persistence

networks:
  airflow_shopify_dev_network:
    driver: bridge

# Notes for local development:
# 1. Create a .env file from .env.example and fill in the values.
#    Especially SHOPIFY_* credentials and APP_DB_* connection details for your main application DB.
# 2. The APP_DB_HOST should be resolvable from within the Airflow containers.
#    - If your main app DB is running on your host machine (outside Docker):
#      - On Docker Desktop (Mac/Windows): use 'host.docker.internal' for APP_DB_HOST.
#      - On Docker (Linux): use your host's IP on the docker0 bridge (e.g., 172.17.0.1) or add Airflow containers to 'host' network (less ideal).
#    - If your main app DB is another Docker container: ensure they are on a shared Docker network and use its service name for APP_DB_HOST.
# 3. After `docker-compose up -d --build`, Airflow UI will be at http://localhost:<AIRFLOW_WEBSERVER_HOST_PORT>.
# 4. The entrypoint_dev.sh script will attempt to create an Airflow Connection named as per AIRFLOW_CONN_APP_DB_CONN_ID (default 'app_db_main_application')
#    using the APP_DB_* environment variables. Your DAGs use this connection ID.
# 5. A Fernet key is auto-generated if not provided via AIRFLOW__CORE__FERNET_KEY in the .env file.
#    For stable encryption keys across restarts (e.g. for encrypted connection details), generate one manually
#    (python3 -c "from cryptography.fernet import Fernet; print(Fernet.generate_key().decode())") and set it in your .env file.<|MERGE_RESOLUTION|>--- conflicted
+++ resolved
@@ -75,9 +75,14 @@
       timeout: 5s
       retries: 5
     volumes:
-<<<<<<< HEAD
       - airflow_shopify_dev_pg_data:/var/lib/postgresql/data
-=======
+    networks:
+      - airflow_shopify_dev_network
+
+  airflow-standalone:
+    user: airflow
+    image: apache/airflow:3.0.2
+    volumes:
       - ./dags:/opt/airflow/dags
       - airflow_plugins:/opt/airflow/plugins
       - airflow_logs:/opt/airflow/logs
@@ -96,14 +101,11 @@
       PIP_NO_CACHE_DIR: "1"
     depends_on:
       - db
->>>>>>> d6c35f39
     networks:
-      - airflow_shopify_dev_network
-
-  airflow-init:
-    <<: *airflow-common
-    container_name: shopify_airflow_init
-    command: >
+      - airflow_network
+    ports:
+      - "8080:8080"
+    command: |
       bash -c "
         echo 'Attempting to initialize database...';
         airflow db init;
