--- conflicted
+++ resolved
@@ -1,34 +1,6 @@
 #!/bin/bash
 set -e
 
-<<<<<<< HEAD
-echo "Running Airflow DAGs E2E validation..."
-
-# Set PYTHONPATH to include dags directory
-export PYTHONPATH="/app/dags:/app:$PYTHONPATH"
-
-# Run DAG integrity tests
-python -m pytest /app/tests/test_dag_integrity.py -v --tb=short --no-header
-
-# Additional validation - check DAG structure
-python -c "
-import sys
-sys.path.insert(0, '/app/dags')
-
-from shopify_get_past_purchases_dag import dag as dag1
-from shopify_get_store_metadata_dag import dag as dag2
-
-print('=== DAG Validation Results ===')
-for dag in [dag1, dag2]:
-    print(f'DAG: {dag.dag_id}')
-    print(f'  - Tasks: {len(dag.tasks)}')
-    print(f'  - Schedule: {dag.schedule_interval}')
-    print(f'  - Description: {dag.description or \"None\"}')
-    print()
-"
-
-echo "E2E validation completed successfully!"
-=======
 echo "Running e2e health check for Airflow service..."
 
 # Check if AIRFLOW_WEB_VIRTUAL_HOST is set
@@ -76,5 +48,4 @@
         rm -f /tmp/airflow_health.json
     fi
     exit 1
-fi
->>>>>>> e99a3000
+fi