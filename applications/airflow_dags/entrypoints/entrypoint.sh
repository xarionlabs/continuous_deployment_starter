--- conflicted
+++ resolved
@@ -1,9 +1,6 @@
 #!/bin/bash
 set -e
 
-<<<<<<< HEAD
-echo "Validating Airflow DAGs can be imported..."
-=======
 # Check if this is a deployment operation
 if [ "$1" = "deploy" ]; then
     echo 'Deploying DAGs and package files to Airflow...'
@@ -32,7 +29,6 @@
 fi
 
 echo "Starting Airflow DAGs package..."
->>>>>>> 0032abe9
 
 # Set PYTHONPATH to include dags directory
 export PYTHONPATH="/app/dags:$PYTHONPATH"
